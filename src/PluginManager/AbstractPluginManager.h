#ifndef Corrade_PluginManager_AbstractPluginManager_h
#define Corrade_PluginManager_AbstractPluginManager_h
/*
    Copyright © 2007, 2008, 2009, 2010, 2011, 2012
              Vladimír Vondruš <mosra@centrum.cz>

    This file is part of Corrade.

    Corrade is free software: you can redistribute it and/or modify
    it under the terms of the GNU Lesser General Public License version 3
    only, as published by the Free Software Foundation.

    Corrade is distributed in the hope that it will be useful,
    but WITHOUT ANY WARRANTY; without even the implied warranty of
    MERCHANTABILITY or FITNESS FOR A PARTICULAR PURPOSE. See the
    GNU Lesser General Public License version 3 for more details.
*/

/** @file
 * @brief Class Corrade::PluginManager::AbstractPluginManager
 */

#include <vector>
#include <string>
#include <map>

#ifdef _WIN32
#include <windows.h>
#undef interface
#endif

#include "PluginMetadata.h"
#include "Utility/utilities.h"
#include "Utility/Resource.h"
#include "Utility/Debug.h"

namespace Corrade { namespace PluginManager {

class Plugin;

/**
 * @brief Non-templated base class of PluginManager
 *
 * Base abstract class for all PluginManager templated classes. See also
 * @ref PluginManagement.
 */
class PLUGINMANAGER_EXPORT AbstractPluginManager {
    friend class Plugin;

    DISABLE_COPY(AbstractPluginManager)

    public:
        typedef void* (*Instancer)(AbstractPluginManager*, const std::string&);

        /**
         * @brief Load state
         *
         * Describes state of the plugin. States before Unknown state are used
         * when loading plugins, states after are used when unloading plugins.
         * Static plugins are loaded at first, they have always state
         * PluginMetadataStatic::IsStatic. Dynamic plugins have at first state
         * NotLoaded, after first attempt to load the state is changed.
         */
        enum LoadState {
            /** %Plugin cannot be found */
            NotFound = 0x0001,

            /**
             * The plugin is build with different version of PluginManager and
             * cannot be loaded.
             */
            WrongPluginVersion = 0x0002,

            /**
             * The plugin uses different interface than the interface
             * used by PluginManager and cannot be loaded.
             */
            WrongInterfaceVersion = 0x0004,

            /**
             * The plugin doesn't have metadata file or metadata file contains
             * errors.
             */
            WrongMetadataFile = 0x0008,

            /**
             * The plugin depends on another plugin, which cannot be loaded
             * (e.g. not found, conflict, wrong version).
             */
            UnresolvedDependency = 0x0010,

            /** %Plugin failed to load */
            LoadFailed = 0x0020,

            /** %Plugin is successfully loaded */
            LoadOk = 0x0040,

            /**
             * %Plugin is not loaded. %Plugin can be unloaded only
             * if is dynamic and is not required by any other plugin.
             */
            NotLoaded = 0x0100,

            /** %Plugin failed to unload */
            UnloadFailed = 0x0200,

            /**
             * %Plugin cannot be unloaded because another plugin is depending on
             * it. Unload that plugin first and try again.
             */
            IsRequired = 0x0400,

            /** %Plugin is static (and cannot be unloaded) */
            IsStatic = 0x0800,

            /**
             * %Plugin has active instance and cannot be unloaded. Destroy all
             * instances and try again.
             */
            IsUsed = 0x1000
        };

        /** @brief %Plugin version */
        static const int version;

        /**
         * @brief Register static plugin
         * @param plugin            %Plugin (name defined with
         *      PLUGIN_REGISTER())
         * @param _version          %Plugin version (must be the same as
         *      AbstractPluginManager::version)
         * @param interface         %Plugin interface string
         * @param instancer         Pointer to plugin class instancer function
         *
         * Used internally by PLUGIN_IMPORT() macro. There is absolutely no
         * need to use this directly.
         */
        static void importStaticPlugin(const std::string& plugin, int _version, const std::string& interface, void* (*instancer)(AbstractPluginManager*, const std::string&));

        /**
         * @brief Constructor
         * @param pluginDirectory   Directory where plugins will be searched,
         *      with tailing slash. No recursive processing is done.
         *
         * First goes through list of static plugins and finds ones that use
         * the same interface as this PluginManager instance. Then gets list of
         * all dynamic plugins in given directory.
         * @note Dependencies of static plugins are skipped, as static plugins
         *      should have all dependencies present. Also, dynamic plugins
         *      with the same name as another static plugin are skipped.
         * @see PluginManager::nameList()
         */
        inline AbstractPluginManager(const std::string& pluginDirectory): _pluginDirectory(pluginDirectory) {
            reloadPluginDirectory();
        }

        /**
         * @brief Destructor
         *
         * Destroys all plugin instances and unload all plugins.
         */
        virtual ~AbstractPluginManager();

        /** @brief %Plugin directory */
        inline std::string pluginDirectory() const { return _pluginDirectory; }

        /**
         * @brief Set another plugin directory
         * @param directory     %Plugin directory
         *
         * @see reloadPluginDirectory()
         */
        inline void setPluginDirectory(const std::string& directory) {
            _pluginDirectory = directory;
            reloadPluginDirectory();
        }

        /**
         * @brief Reload plugin directory
         *
         * Keeps loaded plugins untouched, removes unloaded plugins which are
         * not existing anymore and adds newly found plugins.
         *
         * @see reload()
         */
        virtual void reloadPluginDirectory();

        /** @brief List of all available plugin names */
        std::vector<std::string> pluginList() const;

        /**
         * @brief %Plugin metadata
         * @param plugin            %Plugin
         * @return Pointer to plugin metadata
         */
        const PluginMetadata* metadata(const std::string& plugin) const;

        /**
         * @brief Load state of a plugin
         * @param plugin            %Plugin
         * @return Load state of a plugin
         *
         * Static plugins always have AbstractPluginManager::IsStatic state.
         */
        LoadState loadState(const std::string& plugin) const;

        /**
         * @brief Load a plugin
         * @param _plugin           %Plugin
         * @return AbstractPluginManager::LoadOk on success,
         *      AbstractPluginManager::NotFound,
         *      AbstractPluginManager::WrongPluginVersion,
         *      AbstractPluginManager::WrongInterfaceVersion,
         *      AbstractPluginManager::UnresolvedDependency or
         *      AbstractPluginManager::LoadFailed  on failure.
         *
         * Checks whether a plugin is loaded, if not and loading is possible,
         * tries to load it. If the plugin has any dependencies, they are
         * recursively processed before loading given plugin.
         *
         * Calls reloadPluginMetadata().
         */
        virtual LoadState load(const std::string& _plugin);

        /**
         * @brief Unload a plugin
         * @param _plugin           %Plugin
         * @return AbstractPluginManager::NotLoaded on success,
         *      AbstractPluginManager::UnloadFailed,
         *      AbstractPluginManager::IsRequired or
         *      AbstractPluginManager::IsStatic on failure.
         *
         * Checks whether a plugin is loaded, if yes, tries to unload it and if
         * unload is successful, reloads its metadata. If the plugin is not
         * loaded, reloads its metadata and then returns its current load
         * state.
         *
         * Calls reloadPluginMetadata().
         */
        virtual LoadState unload(const std::string& _plugin);

        /**
         * @brief Reload a plugin
         * @return NotLoaded if the plugin was not loaded before, see load() and
         *      unload() for other values.
         *
         * If the plugin is loaded, unloads it, reloads its metadata and then
         * loads it again. If the plugin is unloaded, only reloads its metadata.
         *
         * Calls reloadPluginMetadata().
         */
        LoadState reload(const std::string& plugin);

    #ifdef DOXYGEN_GENERATING_OUTPUT
    private:
    #else
    protected:
    #endif

        /** @brief %Plugin object */
        struct PluginObject {
            LoadState loadState;                /**< @brief Load state */

            /**
             * @brief %Plugin interface
             *
             * Non-static plugins have this field empty.
             */
            std::string interface;

            /**
             * @brief %Plugin configuration
             *
             * Associated configuration file.
             */
            const Utility::Configuration configuration;

            PluginMetadata metadata;            /**< @brief %Plugin metadata */

            /**
             * @brief Associated plugin manager
             *
             * If set to zero, the plugin has not any associated plugin manager
             * and cannot be loaded.
             */
            AbstractPluginManager* manager;

            /** @brief Pointer to plugin instancer function */
            Instancer instancer;

            /**
             * @brief %Plugin module handler
             *
             * Only for dynamic plugins
             */
            #ifndef _WIN32
            void* module;
            #else
            HMODULE module;
            #endif

            /**
             * @brief Constructor (dynamic plugins)
             * @param _metadata     %Plugin metadata filename
             * @param _manager      Associated plugin manager
             */
            inline PluginObject(const std::string& _metadata, AbstractPluginManager* _manager):
                configuration(_metadata, Utility::Configuration::ReadOnly), metadata(configuration), manager(_manager), module(nullptr) {
                    if(configuration.isValid()) loadState = NotLoaded;
                    else loadState = WrongMetadataFile;
                }

            /**
             * @brief Constructor (static plugins)
             * @param _metadata     %Plugin metadata istream
             * @param _interface    Interface string
             * @param _instancer    Instancer function
             */
<<<<<<< HEAD
            inline PluginObject(std::istream& _metadata, std::string _interface, void* (*_instancer)(AbstractPluginManager*, const std::string&)):
                loadState(IsStatic), interface(_interface), configuration(_metadata, Utility::Configuration::ReadOnly), metadata(configuration), manager(nullptr), instancer(_instancer), module(nullptr) {}
=======
            inline PluginObject(std::istream& _metadata, std::string _interface, Instancer _instancer):
                loadState(IsStatic), interface(_interface), configuration(_metadata, Utility::Configuration::ReadOnly), metadata(configuration), manager(0), instancer(_instancer), module(0) {}
>>>>>>> 2926204a
        };

        /** @brief Directory where to search for dynamic plugins */
        std::string _pluginDirectory;

        /** @brief %Plugin interface used by the plugin manager */
        virtual std::string pluginInterface() const = 0;

        /**
         * @brief Plugins
         *
         * Global storage of static, unloaded and loaded plugins.
         *
         * @note Development note: The map is accessible via function, not
         * directly, because we need to fill it with data from staticPlugins()
         * before first use.
         */
        static std::map<std::string, PluginObject*>* plugins();

        /**
         * @brief Reload plugin metadata
         * @param it        Iterator pointing to plugin object
         * @return False if plugin is not loaded and binary cannot be found,
         *      true otherwise.
         *
         * If the plugin is unloaded and belongs to current manager, checks
         * whether the plugin exists and reloads its metadata.
         *
         * Called from load(), unload() and reload().
         *
         * @bug Causes problems when calling this function in a cycle through
         * all plugins, as it can remove the plugin from vector and thus break
         * iterators.
         */
        virtual bool reloadPluginMetadata(std::map<std::string, PluginObject*>::iterator it);

        /**
         * @brief Add plugin to usedBy list
         * @param plugin    %Plugin which is used
         * @param usedBy    Which plugin uses it
         *
         * Because the plugin manager must be noticed about adding the plugin
         * to "used by" list, it must be done through this function.
         */
        virtual void addUsedBy(const std::string& plugin, const std::string& usedBy);

        /**
         * @brief Remove plugin from usedBy list
         * @param plugin    %Plugin which was used
         * @param usedBy    Which plugin used it
         *
         * Because the plugin manager must be noticed about removing the plugin
         * from "used by" list, it must be done through this function.
         */
        virtual void removeUsedBy(const std::string& plugin, const std::string& usedBy);

    private:
        /**
         * @brief Static plugin object
         *
         * See staticPlugins() for more information.
         */
        struct StaticPluginObject {
            std::string plugin;      /**< @brief %Plugin name */
            std::string interface;   /**< @brief %Plugin interface */

            /** @brief %Plugin instancer function */
            Instancer instancer;
        };

        /**
         * @brief Static plugins
         *
         * Temporary storage of all information needed to import static
         * plugins. They are imported to plugins() map on first call to
         * plugins(), because at that time it is safe to assume that all
         * static resources (plugin configuration files) are already
         * registered. After that, the storage is deleted and set to nullptr
         * to indicate that static plugins have been already processed.
         *
         * @note Development note: The vector is accessible via function, not
         * directly, because we don't know initialization order of static
         * members and thus the vector could be uninitalized when accessed
         * from PLUGIN_REGISTER().
         */
        static std::vector<StaticPluginObject>*& staticPlugins();

        std::map<std::string, std::vector<Plugin*> > instances;

        void registerInstance(const std::string& plugin, Plugin* instance, const Utility::Configuration** configuration, const PluginMetadata** metadata);
        void unregisterInstance(const std::string& plugin, Plugin* instance);
};

/**
@brief Import static plugin
@param name      Static plugin name (defined with PLUGIN_REGISTER())
@hideinitializer

If static plugins are compiled into dynamic library or directly into the
executable, they should be automatically loaded at startup thanks to
AUTOMATIC_INITALIZER() and AUTOMATIC_FINALIZER() macros.

If static plugins are compiled into static library, they are not
automatically loaded at startup, so you need to load them explicitly by
calling PLUGIN_IMPORT() at the beggining of main() function. You can also
wrap these macro calls into another function (which will then be compiled
into dynamic library or main executable) and use AUTOMATIC_INITIALIZER()
macro for automatic call.
@attention This macro should be called outside of any namespace. If you are
running into linker errors with `pluginInitializer_*`, this could be the
problem. See RESOURCE_INITIALIZE() documentation for more information.
 */
#define PLUGIN_IMPORT(name)                                                   \
    extern int pluginInitializer_##name();                                    \
    pluginInitializer_##name();                                               \
    RESOURCE_INITIALIZE(name)

} namespace Utility {

/** @brief Operator for printing plugin load state to debug output */
Debug operator<<(Debug debug, PluginManager::AbstractPluginManager::LoadState value);

}}

#endif<|MERGE_RESOLUTION|>--- conflicted
+++ resolved
@@ -316,13 +316,8 @@
              * @param _interface    Interface string
              * @param _instancer    Instancer function
              */
-<<<<<<< HEAD
-            inline PluginObject(std::istream& _metadata, std::string _interface, void* (*_instancer)(AbstractPluginManager*, const std::string&)):
+            inline PluginObject(std::istream& _metadata, std::string _interface, Instancer _instancer):
                 loadState(IsStatic), interface(_interface), configuration(_metadata, Utility::Configuration::ReadOnly), metadata(configuration), manager(nullptr), instancer(_instancer), module(nullptr) {}
-=======
-            inline PluginObject(std::istream& _metadata, std::string _interface, Instancer _instancer):
-                loadState(IsStatic), interface(_interface), configuration(_metadata, Utility::Configuration::ReadOnly), metadata(configuration), manager(0), instancer(_instancer), module(0) {}
->>>>>>> 2926204a
         };
 
         /** @brief Directory where to search for dynamic plugins */
